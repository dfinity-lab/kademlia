--- conflicted
+++ resolved
@@ -1,16 +1,9 @@
 module Network.Kademlia.Utils
-<<<<<<< HEAD
-    ( threadDelay
-    , mkTimer
-    , hour
-    , minute
-    ) where
-=======
        ( threadDelay
+       , mkTimer
        , hour
        , minute
        ) where
->>>>>>> 48bd216d
 
 import qualified Control.Concurrent    (threadDelay)
 import           Data.Time.Clock.POSIX (getPOSIXTime)
@@ -19,7 +12,6 @@
 threadDelay :: Int -> IO ()
 threadDelay n = Control.Concurrent.threadDelay (n * 1000000)
 
-<<<<<<< HEAD
 -- Creates @IO Bool@ value, which reports whether given amount of time has elapsed.
 mkTimer :: Int -> IO (IO Bool)
 mkTimer timeout = do
@@ -28,10 +20,6 @@
         cur <- getPOSIXTime
         return $ cur < start + fromIntegral (timeout * 1000000)
 
-hour n = 3600 * n
-minute n = 60 * n
-=======
 hour, minute :: Num a => a -> a
 hour   n = 3600 * n
-minute n = 60   * n
->>>>>>> 48bd216d
+minute n = 60   * n