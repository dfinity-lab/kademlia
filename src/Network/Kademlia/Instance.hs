{-|
Module      : Network.Kademlia.Instance
Description : Implementation of the KademliaInstance type

"Network.Kademlia.Instance" implements the KademliaInstance type, as well
as all the things that need to happen in the background to get a working
Kademlia instance.
-}

module Network.Kademlia.Instance
    ( KademliaInstance (..)
    , KademliaState    (..)
    , BanState (..)
    , KademliaSnapshot (..)
    , defaultConfig
    , start
    , newInstance
    , insertNode
    , lookupNode
    , dumpPeers
    , banNode
    , isNodeBanned
    , takeSnapshot
    , takeSnapshot'
    , restoreInstance
    , viewBuckets
    ) where

import           Control.Concurrent          (ThreadId, forkIO, killThread, myThreadId)
import           Control.Concurrent.Chan     (Chan, readChan)
import           Control.Concurrent.STM      (TVar, atomically, modifyTVar, newTVar,
                                              readTVar, readTVarIO, writeTVar)
import           Control.Exception           (catch)
import           Control.Monad               (forM_, forever, forever, unless, void, when)
import           Control.Monad.Extra         (unlessM)
import           Control.Monad.IO.Class      (liftIO)
import           Control.Monad.Trans         ()
import           Control.Monad.Trans.Reader  ()
import           Control.Monad.Trans.State   ()
import           Data.Binary                 (Binary)
import           Data.Map                    (Map, toList)
import qualified Data.Map                    as M hiding (Map)
import           Data.Maybe                  (fromJust, isJust)
import           Data.Time.Clock.POSIX       (getPOSIXTime)
import           GHC.Generics                (Generic)
import           System.Random               (newStdGen)

import           Network.Kademlia.Config     (KademliaConfig (..), usingConfig, defaultConfig, k)
import           Network.Kademlia.Networking (KademliaHandle (..), expect, logError',
                                              send, startRecvProcess)
import           Network.Kademlia.ReplyQueue (Reply (..), ReplyQueue (timeoutChan),
                                              ReplyRegistration (..), ReplyType (..),
                                              defaultChan, dispatch)
import qualified Network.Kademlia.Tree       as T
import           Network.Kademlia.Types      (Command (..), Node (..), Peer (..),
                                              Serialize (..), Signal (..),
                                              sortByDistanceTo)
import           Network.Kademlia.Utils      (threadDelay)
import System.IO (stderr, hPutStrLn)

-- | The handle of a running Kademlia Node
data KademliaInstance i a = KI {
      handle            :: KademliaHandle i a
    , state             :: KademliaState i a
    , expirationThreads :: TVar (Map i ThreadId)
    , config            :: KademliaConfig
    }

-- | Ban condition for some node
data BanState
    = BanForever
    | BanTill Integer  -- time in microseconds
    | NoBan
    deriving (Eq, Show, Generic)

-- | Representation of the data the KademliaProcess carries
data KademliaState i a = KS {
      sTree  :: TVar (T.NodeTree i)
    , banned :: TVar (Map i BanState)
    , values :: Maybe (TVar (Map i a))
    }

data KademliaSnapshot i = KSP {
      spTree   :: T.NodeTree i
    , spBanned :: Map i BanState
    } deriving (Generic)

instance Binary BanState

instance Binary i => Binary (KademliaSnapshot i)

-- | Create a new KademliaInstance from an Id and a KademliaHandle
newInstance :: (Serialize i) =>
               i -> KademliaConfig -> KademliaHandle i a -> IO (KademliaInstance i a)
newInstance nid cfg handle = do
    tree <- atomically $ newTVar (T.create nid `usingConfig` cfg)
    banned <- atomically . newTVar $ M.empty
    values <- if storeValues cfg then Just <$> (atomically . newTVar $ M.empty) else pure Nothing
    threads <- atomically . newTVar $ M.empty
    return $ KI handle (KS tree banned values) threads cfg

-- | Insert a Node into the NodeTree
insertNode :: (Serialize i, Ord i) => KademliaInstance i a -> Node i -> IO ()
<<<<<<< HEAD
insertNode inst@(KI _ (KS sTree _ _) _ _) node = do
    unlessM (isNodeBanned inst $ nodeId node) $ do
      hPutStrLn stderr $ "Node is not banned" ++ show (peer node)
      atomically $ do
=======
insertNode inst@(KI _ (KS sTree _ _) _ cfg) node = do
    unlessM (isNodeBanned inst $ nodeId node) $ atomically $ do
>>>>>>> 61825df0
        tree <- readTVar sTree
        writeTVar sTree $ T.insert tree node `usingConfig` cfg

-- | Signal a Node's timeout and retur wether it should be repinged
timeoutNode :: (Serialize i, Ord i) => KademliaInstance i a -> i -> IO Bool
timeoutNode (KI _ (KS sTree _ _) _ cfg) nid = atomically $ do
    tree <- readTVar sTree
    let (newTree, pingAgain) = T.handleTimeout tree nid `usingConfig` cfg
    writeTVar sTree newTree
    return pingAgain

-- | Lookup a Node in the NodeTree
lookupNode :: (Serialize i, Ord i) => KademliaInstance i a -> i -> IO (Maybe (Node i))
lookupNode (KI _ (KS sTree _ _) _ cfg) nid = atomically $ do
    tree <- readTVar sTree
    return $ T.lookup tree nid `usingConfig` cfg

-- | Return all the Nodes an Instance has encountered so far
dumpPeers :: KademliaInstance i a -> IO [Node i]
dumpPeers (KI _ (KS sTree _ _) _ _) = atomically $ do
    tree <- readTVar sTree
    return . T.toList $ tree

-- | Insert a value into the store
insertValue :: (Ord i) => i -> a -> KademliaInstance i a -> IO ()
insertValue _ _ (KI _ (KS _ _ Nothing) _ _)             = return ()
insertValue key value (KI _ (KS _ _ (Just values)) _ _) = atomically $ do
    vals <- readTVar values
    writeTVar values $ M.insert key value vals

-- | Delete a value from the store
deleteValue :: (Ord i) => i -> KademliaInstance i a -> IO ()
deleteValue _ (KI _ (KS _ _ Nothing) _ _)         = return ()
deleteValue key (KI _ (KS _ _ (Just values)) _ _) = atomically $ do
    vals <- readTVar values
    writeTVar values $ M.delete key vals

-- | Lookup a value in the store
lookupValue :: (Ord i) => i -> KademliaInstance i a -> IO (Maybe a)
lookupValue _   (KI _ (KS _ _ Nothing) _ _) = pure Nothing
lookupValue key (KI _ (KS _ _ (Just values)) _ _) = atomically $ do
    vals <- readTVar values
    return . M.lookup key $ vals

-- | Check whether node is banned
isNodeBanned :: Ord i => KademliaInstance i a -> i -> IO Bool
isNodeBanned (KI _ (KS _ banned _) _ _) nid = do
    banSet <- atomically $ readTVar banned
    case M.lookup nid banSet of
        Nothing -> return False
        Just b  -> do
            stillBanned <- isBanned b
            unless stillBanned $ atomically . modifyTVar banned $ M.delete nid
            return stillBanned
  where
    isBanned NoBan       = return False
    isBanned BanForever  = return True
    isBanned (BanTill t) = ( < t) . round <$> getPOSIXTime

-- | Mark node as banned
banNode :: (Serialize i, Ord i) => KademliaInstance i a -> i -> BanState -> IO ()
banNode (KI _ (KS sTree banned _) _ cfg) nid ban = atomically $ do
    modifyTVar banned $ M.insert nid ban
    modifyTVar sTree $ \t -> T.delete t nid `usingConfig` cfg

-- | Shows stored buckets, ordered by distance to this node
viewBuckets :: KademliaInstance i a -> IO [[Node i]]
viewBuckets (KI _ (KS sTree _ _) _ _) = T.toView <$> readTVarIO sTree

-- | Start the background process for a KademliaInstance
start :: (Show i, Serialize i, Ord i, Serialize a, Eq a) =>
         KademliaInstance i a -> ReplyQueue i a -> IO ()
start inst rq = do
        startRecvProcess . handle $ inst
        receivingId <- forkIO $ receivingProcess inst rq
        pingId <- forkIO $ pingProcess inst $ defaultChan rq
        spreadId <- forkIO $ spreadValueProcess inst
        void . forkIO $ backgroundProcess inst (defaultChan rq) [pingId, spreadId, receivingId]

-- | The central process all Replys go trough
receivingProcess :: (Show i, Serialize i, Ord i) =>
       KademliaInstance i a -> ReplyQueue i a -> IO ()
receivingProcess inst@(KI h _ _ cfg) rq = forever . (`catch` logError' h) $ do
    reply <- readChan $ timeoutChan rq

    logInfo h $ "Received reply: " ++ show reply

    case reply of
        -- Handle a timed out node
        Timeout registration -> do
            let origin = replyOrigin registration
            let newRegistration = registration { replyTypes = [R_PONG] }

            -- If peer is banned, ignore
            unlessM (isNodeBanned inst origin) $ do
                -- Mark the node as timed out
                pingAgain <- timeoutNode inst origin
                -- If the node should be repinged
                when pingAgain $ do
                    result <- lookupNode inst origin
                    case result of
                        Nothing -> return ()
                        Just node -> do
                            -- Ping the node
                            send h (peer node) PING
                            expect h newRegistration $ defaultChan rq

        -- Store values in newly encountered nodes that you are the closest to
        Answer (Signal node cmd) -> do
            let originId = nodeId node

            -- If peer is banned, ignore
            unlessM (isNodeBanned inst originId) $ do
                tree <- retrieve sTree

                -- This node is not yet known
                when (not . isJust $ T.lookup tree originId `usingConfig` cfg) $ do
                    let closestKnown = T.findClosest tree originId 1 `usingConfig` cfg
                    let ownId        = T.extractId tree `usingConfig` cfg
                    let self         = node { nodeId = ownId }
                    let bucket       = self:closestKnown
                    -- Find out closest known node
                    let closestId    = nodeId . head $ sortByDistanceTo bucket originId `usingConfig` cfg

                    -- This node can be assumed to be closest to the new node
                    when (ownId == closestId) $ do
                        storedValues <- toList <$> retrieveMaybe values
                        let p = peer node
                        -- Store all stored values in the new node
                        forM_ storedValues (send h p . uncurry STORE)

                case cmd of
                    -- Ping unknown Nodes that were returned by RETURN_NODES.
                    -- Pinging them first is neccessary to prevent disconnected
                    -- nodes from spreading through the networks NodeTrees.
                    (RETURN_NODES _ _ nodes) -> forM_ nodes $ \retNode -> do
                        result <- lookupNode inst . nodeId $ retNode
                        case result of
                            Nothing -> send (handle inst) (peer retNode) PING
                            _       -> return ()
                    _ -> return ()

        _ -> return ()

    dispatch reply rq
    where
        retrieve f = atomically . readTVar . f . state $ inst
        retrieveMaybe f = maybe (pure mempty) (atomically . readTVar) . f . state $ inst


-- | The actual process running in the background
backgroundProcess :: (Show i, Serialize i, Ord i, Serialize a, Eq a) =>
    KademliaInstance i a -> Chan (Reply i a) -> [ThreadId] -> IO ()
backgroundProcess inst@(KI h _ _ _) chan threadIds = do
    reply <- liftIO . readChan $ chan

    logInfo h $ "Register chan: reply " ++ show reply

    case reply of
        Answer sig@(Signal (Node _ nid) _) -> do
            unlessM (isNodeBanned inst nid) $ do
                handleAnswer sig `catch` logError' h
                repeatBP

        -- Kill all other processes and stop on Closed
        Closed -> do
            mapM_ killThread threadIds

            eThreads <- atomically . readTVar . expirationThreads $ inst
            mapM_ killThread $ map snd (M.toList eThreads)

        _ -> logInfo h "-- unknown reply" >> repeatBP
  where
    repeatBP = backgroundProcess inst chan threadIds
    handleAnswer sig@(Signal (Node _ nid) _) =
        unlessM (isNodeBanned inst nid) $ do
            let node = source sig
            -- Handle the signal
            handleCommand (command sig) (peer node) inst
            -- Insert the node into the tree, if it's already known, it will
            -- be refreshed
            liftIO . hPutStrLn stderr $ "INSERT: backgroundProcess" ++ show (peer node)
            insertNode inst node

-- | Ping all known nodes every five minutes to make sure they are still present
pingProcess :: KademliaInstance i a
            -> Chan (Reply i a)
            -> IO ()
pingProcess (KI h (KS sTree _ _) _ cfg) chan = forever . (`catch` logError' h) $ do
    threadDelay (pingTime cfg)

    tree <- atomically . readTVar $ sTree
    forM_ (T.toList tree) $ \node -> do
        -- Send PING and expect a PONG
        send h (peer node) PING
        expect h (RR [R_PONG] (nodeId node)) $ chan

-- | Store all values stored in the node in the 'k' closest known nodes every hour
spreadValueProcess :: (Serialize i)
                   => KademliaInstance i a
                   -> IO ()
spreadValueProcess (KI h (KS sTree _ sValues) _ cfg) = forever . (`catch` logError' h) . void $ do
    threadDelay (storeValueTime cfg)

    case sValues of
        Nothing        -> return ()
        Just valueVars -> do
            values <- atomically . readTVar $ valueVars
            tree <- atomically . readTVar $ sTree

            () <$ mapMWithKey (sendRequests tree) values

    where
          sendRequests tree key val = do
            let closest = T.findClosest tree key (k cfg) `usingConfig` cfg
            forM_ closest $ \node -> send h (peer node) (STORE key val)

          mapMWithKey :: (k -> v -> IO a) -> Map k v -> IO [a]
          mapMWithKey f m = sequence . map snd . M.toList . M.mapWithKey f $ m

-- | Delete a value after a certain amount of time has passed
expirationProcess :: (Ord i) => KademliaInstance i a -> i -> IO ()
expirationProcess inst@(KI _ _ valueTs cfg) key = do
    -- Map own ThreadId to the key
    myTId <- myThreadId
    oldTId <- atomically $ do
        threadIds <- readTVar valueTs
        writeTVar valueTs $ M.insert key myTId threadIds
        return . M.lookup key $ threadIds

    -- Kill the old timeout thread, if it exists
    when (isJust oldTId) (killThread . fromJust $ oldTId)

    threadDelay (expirationTime cfg)
    deleteValue key inst

-- | Handles the differendt Kademlia Commands appropriately
handleCommand :: (Serialize i, Ord i) =>
    Command i a -> Peer -> KademliaInstance i a -> IO ()
-- Simply answer a PING with a PONG
handleCommand PING peer inst = send (handle inst) peer PONG
-- Return a KBucket with the closest Nodes
handleCommand (FIND_NODE nid) peer inst = returnNodes peer nid inst
-- Insert the value into the values store and start the expiration process
handleCommand (STORE key value) _ inst = do
    insertValue key value inst
    void . forkIO . expirationProcess inst $ key
-- Return the value, if known, or the closest other known Nodes
handleCommand (FIND_VALUE key) peer inst = do
    result <- lookupValue key inst
    case result of
        Just value -> liftIO $ send (handle inst) peer $ RETURN_VALUE key value
        Nothing    -> returnNodes peer key inst
handleCommand _ _ _ = return ()

-- | Return a KBucket with the closest Nodes to a supplied Id
returnNodes :: (Serialize i, Ord i) =>
    Peer -> i -> KademliaInstance i a -> IO ()
returnNodes peer nid (KI h (KS sTree _ _) _ cfg@KademliaConfig {..}) = do
    tree           <- atomically . readTVar $ sTree
    rndGen         <- newStdGen
    let closest     = T.findClosest tree nid k `usingConfig` cfg
    let randomNodes = T.pickupRandom tree routingSharingN closest rndGen
    let nodes       = closest ++ randomNodes
    liftIO $ send h peer (RETURN_NODES 1 nid nodes)

-- | Take a current view of `KademliaState`.
takeSnapshot' :: KademliaState i a -> IO (KademliaSnapshot i)
takeSnapshot' (KS tree banned _) = atomically $ do
    spTree   <- readTVar tree
    spBanned <- readTVar banned
    return KSP{..}

-- | Take a current view of `KademliaState`.
takeSnapshot :: KademliaInstance i a -> IO (KademliaSnapshot i)
takeSnapshot = takeSnapshot' . state

-- | Restores instance from snapshot.
restoreInstance :: Serialize i => KademliaConfig -> KademliaHandle i a
                -> KademliaSnapshot i -> IO (KademliaInstance i a)
restoreInstance cfg handle snapshot = do
    inst <- emptyInstance
    let st = state inst
    atomically . writeTVar (sTree  st) $ spTree snapshot
    atomically . writeTVar (banned st) $ spBanned snapshot
    return inst
  where
    emptyInstance = newInstance nid cfg handle
    nid           = T.extractId (spTree snapshot) `usingConfig` cfg<|MERGE_RESOLUTION|>--- conflicted
+++ resolved
@@ -56,7 +56,6 @@
                                               Serialize (..), Signal (..),
                                               sortByDistanceTo)
 import           Network.Kademlia.Utils      (threadDelay)
-import System.IO (stderr, hPutStrLn)
 
 -- | The handle of a running Kademlia Node
 data KademliaInstance i a = KI {
@@ -101,15 +100,8 @@
 
 -- | Insert a Node into the NodeTree
 insertNode :: (Serialize i, Ord i) => KademliaInstance i a -> Node i -> IO ()
-<<<<<<< HEAD
-insertNode inst@(KI _ (KS sTree _ _) _ _) node = do
-    unlessM (isNodeBanned inst $ nodeId node) $ do
-      hPutStrLn stderr $ "Node is not banned" ++ show (peer node)
-      atomically $ do
-=======
 insertNode inst@(KI _ (KS sTree _ _) _ cfg) node = do
     unlessM (isNodeBanned inst $ nodeId node) $ atomically $ do
->>>>>>> 61825df0
         tree <- readTVar sTree
         writeTVar sTree $ T.insert tree node `usingConfig` cfg
 
@@ -291,7 +283,6 @@
             handleCommand (command sig) (peer node) inst
             -- Insert the node into the tree, if it's already known, it will
             -- be refreshed
-            liftIO . hPutStrLn stderr $ "INSERT: backgroundProcess" ++ show (peer node)
             insertNode inst node
 
 -- | Ping all known nodes every five minutes to make sure they are still present
