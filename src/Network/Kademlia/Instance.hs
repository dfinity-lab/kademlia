--- conflicted
+++ resolved
@@ -22,16 +22,12 @@
 
 import           Control.Concurrent          (ThreadId, forkIO, killThread, myThreadId)
 import           Control.Concurrent.Chan     (Chan, readChan)
-import           Control.Concurrent.STM      (TVar, atomically, newTVar, readTVar,
-                                              writeTVar)
+import           Control.Concurrent.STM      (TVar, atomically, modifyTVar, newTVar,
+                                              readTVar, writeTVar)
 import           Control.Exception           (catch)
-<<<<<<< HEAD
-import           Control.Monad               (forM_, forever, forever, join, void, when)
+import           Control.Monad               (forM_, forever, forever, void, when)
 import           Control.Monad               (unless)
 import           Control.Monad.Extra         (unlessM)
-=======
-import           Control.Monad               (forM_, forever, forever, void, when)
->>>>>>> 48bd216d
 import           Control.Monad.IO.Class      (liftIO)
 import           Control.Monad.Trans         ()
 import           Control.Monad.Trans.Reader  ()
@@ -64,26 +60,17 @@
 -- | Representation of the data the KademliaProcess carries
 data KademliaState i a = KS {
       sTree  :: TVar (T.NodeTree i)
-<<<<<<< HEAD
-    , banned :: TVar (M.Map i (IO Bool))  -- list of banned node;
-                                          -- map value == False if ban expired
-    , values :: Maybe (TVar (M.Map i a))
-=======
+    , banned :: TVar (Map i (IO Bool))  -- list of banned node;
+                                        -- map value == False if ban expired
     , values :: Maybe (TVar (Map i a))
->>>>>>> 48bd216d
     }
 
 -- | Create a new KademliaInstance from an Id and a KademliaHandle
 newInstance :: (Serialize i) =>
                i -> KademliaConfig -> KademliaHandle i a -> IO (KademliaInstance i a)
-<<<<<<< HEAD
-newInstance id cfg handle = do
-    tree <- atomically . newTVar . T.create $ id
-    banned <- atomically . newTVar $ M.empty
-=======
 newInstance nid cfg handle = do
     tree <- atomically . newTVar . T.create $ nid
->>>>>>> 48bd216d
+    banned <- atomically . newTVar $ M.empty
     values <- if storeValues cfg then Just <$> (atomically . newTVar $ M.empty) else pure Nothing
     threads <- atomically . newTVar $ M.empty
     return $ KI handle (KS tree banned values) threads cfg
@@ -99,11 +86,7 @@
 
 -- | Signal a Node's timeout and retur wether it should be repinged
 timeoutNode :: (Serialize i, Ord i) => KademliaInstance i a -> i -> IO Bool
-<<<<<<< HEAD
-timeoutNode (KI _ (KS sTree _ _) _ _) id = atomically $ do
-=======
-timeoutNode (KI _ (KS sTree _) _ _) nid = atomically $ do
->>>>>>> 48bd216d
+timeoutNode (KI _ (KS sTree _ _) _ _) nid = atomically $ do
     tree <- readTVar sTree
     let (newTree, pingAgain) = T.handleTimeout tree nid
     writeTVar sTree newTree
@@ -111,11 +94,7 @@
 
 -- | Lookup a Node in the NodeTree
 lookupNode :: (Serialize i, Ord i) => KademliaInstance i a -> i -> IO (Maybe (Node i))
-<<<<<<< HEAD
-lookupNode (KI _ (KS sTree _ _) _ _) id = atomically $ do
-=======
-lookupNode (KI _ (KS sTree _) _ _) nid = atomically $ do
->>>>>>> 48bd216d
+lookupNode (KI _ (KS sTree _ _) _ _) nid = atomically $ do
     tree <- readTVar sTree
     return . T.lookup tree $ nid
 
@@ -127,49 +106,34 @@
 
 -- | Insert a value into the store
 insertValue :: (Ord i) => i -> a -> KademliaInstance i a -> IO ()
-<<<<<<< HEAD
-insertValue key value (KI _ (KS _ _ Nothing) _ _) = return ()
+insertValue _ _ (KI _ (KS _ _ Nothing) _ _)             = return ()
 insertValue key value (KI _ (KS _ _ (Just values)) _ _) = atomically $ do
-=======
-insertValue _ _ (KI _ (KS _ Nothing) _ _)             = return ()
-insertValue key value (KI _ (KS _ (Just values)) _ _) = atomically $ do
->>>>>>> 48bd216d
     vals <- readTVar values
     writeTVar values $ M.insert key value vals
 
 -- | Delete a value from the store
 deleteValue :: (Ord i) => i -> KademliaInstance i a -> IO ()
-<<<<<<< HEAD
-deleteValue key (KI _ (KS _ _ Nothing) _ _) = return ()
+deleteValue _ (KI _ (KS _ _ Nothing) _ _)         = return ()
 deleteValue key (KI _ (KS _ _ (Just values)) _ _) = atomically $ do
-=======
-deleteValue _ (KI _ (KS _ Nothing) _ _)         = return ()
-deleteValue key (KI _ (KS _ (Just values)) _ _) = atomically $ do
->>>>>>> 48bd216d
     vals <- readTVar values
     writeTVar values $ M.delete key vals
 
 -- | Lookup a value in the store
 lookupValue :: (Ord i) => i -> KademliaInstance i a -> IO (Maybe a)
-<<<<<<< HEAD
-lookupValue key (KI _ (KS _ _ Nothing) _ _) = pure Nothing
+lookupValue _   (KI _ (KS _ _ Nothing) _ _) = pure Nothing
 lookupValue key (KI _ (KS _ _ (Just values)) _ _) = atomically $ do
-=======
-lookupValue _   (KI _ (KS _ Nothing) _ _) = pure Nothing
-lookupValue key (KI _ (KS _ (Just values)) _ _) = atomically $ do
->>>>>>> 48bd216d
     vals <- readTVar values
     return . M.lookup key $ vals
 
 -- | Check whether node is banned
-isNodeBanned :: (Serialize i, Ord i) => KademliaInstance i a -> i -> IO Bool
-isNodeBanned (KI _ (KS _ banned _) _ _) id = do
+isNodeBanned :: Ord i => KademliaInstance i a -> i -> IO Bool
+isNodeBanned (KI _ (KS _ banned _) _ _) nid = do
     banSet <- atomically $ readTVar banned
-    case M.lookup id banSet of
+    case M.lookup nid banSet of
         Nothing -> return False
         Just bannedIO -> do
             ban <- bannedIO
-            unless ban $ atomically . modifyTVar banned $ M.delete id
+            unless ban $ atomically . modifyTVar banned $ M.delete nid
             return ban
 
 -- | Set a way to evaluate, whether given node is banned.
@@ -177,9 +141,9 @@
 --
 -- To temporaly ban node `Utils.mkTimer` would be handy.
 banNode :: (Serialize i, Ord i) => KademliaInstance i a -> i -> IO Bool -> IO ()
-banNode (KI _ (KS sTree banned _) _ _) id evalBan = atomically $ do
-    modifyTVar banned $ M.insert id evalBan
-    modifyTVar sTree $ \t -> T.delete t id
+banNode (KI _ (KS sTree banned _) _ _) nid evalBan = atomically $ do
+    modifyTVar banned $ M.insert nid evalBan
+    modifyTVar sTree $ \t -> T.delete t nid
 
 -- | Start the background process for a KademliaInstance
 start :: (Show i, Serialize i, Ord i, Serialize a, Eq a) =>
@@ -225,7 +189,6 @@
         -- Store values in newly encountered nodes that you are the closest to
         Answer (Signal node cmd) -> do
             let originId = nodeId node
-<<<<<<< HEAD
 
             -- If peer is banned, ignore
             unlessM (isNodeBanned inst originId) $ do
@@ -243,8 +206,7 @@
                     -- This node can be assumed to be closest to the new node
                     when (ownId == closestId) $ do
                         storedValues <- toList <$> retrieveMaybe values
-                        let h = handle inst
-                            p = peer node
+                        let p = peer node
                         -- Store all stored values in the new node
                         forM_ storedValues (send h p . uncurry STORE)
 
@@ -252,42 +214,12 @@
                     -- Ping unknown Nodes that were returned by RETURN_NODES.
                     -- Pinging them first is neccessary to prevent disconnected
                     -- nodes from spreading through the networks NodeTrees.
-                    (RETURN_NODES _ nodes) -> forM_ nodes $ \node -> do
-                        result <- lookupNode inst . nodeId $ node
+                    (RETURN_NODES _ nodes) -> forM_ nodes $ \retNode -> do
+                        result <- lookupNode inst . nodeId $ retNode
                         case result of
-                            Nothing -> send (handle inst) (peer node) PING
+                            Nothing -> send (handle inst) (peer retNode) PING
                             _       -> return ()
                     _ -> return ()
-=======
-            tree <- retrieve sTree
-
-            -- This node is not yet known
-            when (not . isJust . T.lookup tree $ originId) $ do
-                let closestKnown = T.findClosest tree originId 1
-                let ownId        = T.extractId tree
-                let self         = node { nodeId = ownId }
-                let bucket       = self:closestKnown
-                -- Find out closest known node
-                let closestId    = nodeId . head . sortByDistanceTo bucket $ originId
-
-                -- This node can be assumed to be closest to the new node
-                when (ownId == closestId) $ do
-                    storedValues <- toList <$> retrieveMaybe values
-                    let p = peer node
-                    -- Store all stored values in the new node
-                    forM_ storedValues (send h p . uncurry STORE)
-
-            case cmd of
-                -- Ping unknown Nodes that were returned by RETURN_NODES.
-                -- Pinging them first is neccessary to prevent disconnected
-                -- nodes from spreading through the networks NodeTrees.
-                (RETURN_NODES _ nodes) -> forM_ nodes $ \retNode -> do
-                    result <- lookupNode inst . nodeId $ retNode
-                    case result of
-                        Nothing -> send (handle inst) (peer retNode) PING
-                        _       -> return ()
-                _ -> return ()
->>>>>>> 48bd216d
 
         _ -> return ()
 
@@ -329,16 +261,10 @@
         insertNode inst node
 
 -- | Ping all known nodes every five minutes to make sure they are still present
-<<<<<<< HEAD
-pingProcess :: (Serialize i, Serialize a, Eq i) => KademliaInstance i a
-            -> Chan (Reply i a) -> IO ()
-pingProcess (KI h (KS sTree _ _) _ cfg) chan = forever . (`catch` logError' h) $ do
-=======
 pingProcess :: KademliaInstance i a
             -> Chan (Reply i a)
             -> IO ()
-pingProcess (KI h (KS sTree _) _ cfg) chan = forever . (`catch` logError' h) $ do
->>>>>>> 48bd216d
+pingProcess (KI h (KS sTree _ _) _ cfg) chan = forever . (`catch` logError' h) $ do
     threadDelay (pingTime cfg)
 
     tree <- atomically . readTVar $ sTree
@@ -408,11 +334,7 @@
 -- | Return a KBucket with the closest Nodes to a supplied Id
 returnNodes :: (Serialize i, Ord i) =>
     Peer -> i -> KademliaInstance i a -> IO ()
-<<<<<<< HEAD
-returnNodes peer id (KI h (KS sTree _ _) _ _) = do
-=======
-returnNodes peer nid (KI h (KS sTree _) _ _) = do
->>>>>>> 48bd216d
+returnNodes peer nid (KI h (KS sTree _ _) _ _) = do
     tree           <- atomically . readTVar $ sTree
     rndGen         <- newStdGen
     let closest     = T.findClosest tree nid 7
